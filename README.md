# fuzzy-find: fuzzy completion for finding files #

`ff` searches a directory tree with basic [fuzzy-completion][fc]. I wrote it
because `find -name "blah"` only scans filename (not their parent 
directories), and regular expressions for fuzzy completion are
cumbersome.

[fc]: http://common-lisp.net/project/slime/doc/html/Fuzzy-Completion.html

Searching for "aeiou" will print any paths that match the RE
`.*a.*e.*i.*o.*u.*`. 

By default, `ff` searches recursively from the current directory, but its
search root can be set with the `-r` option.

`ff` query strings are not regular expressions - characters such as
'.' and '-' match literally. Any sections enclosed in '/'s
will be required to match within the same path element, and the
consecutive match character (default '=') toggles exact matching.
(I chose '=' because it doesn't mean anything in basic REs and it's
unshifted on most keyboards.)

See also: [compound-completion][cc]

[cc]: http://common-lisp.net/project/slime/doc/html/Compound-Completion.html


## Installation ##

Just run make. I mean, it's one C file. The makefile is just `ff: ff.c`.
Copy ff somewhere in your path.


## Example ##

`ff aeiou` matches both `~/and/the/first/one/used.txt`
and `~/after_the_furious_ultimatum.txt`, because the characters 'a', 'e',
'i', 'o', and 'u' appear sequentially.

`ff a/e/i/o/u` only matches `~/and/the/first/one/used.txt`, since the `/`s force
each vowel to appear in its own directory element.

`ff ae=iou=` would only match `~/after_the_furious_ultimatum.txt`, since
it matches an 'a', then an 'e', then the `=`s specify a *consecutive* "iou" string.


## Usage ##

<<<<<<< HEAD
    ff [-dhilt] [-c char] [-n count] [-r root] query
=======
    ff [-diltR] [-c char] [-r root] query
>>>>>>> 2799a847
    -c CHAR   char to toggle Consecutive match (default: '=')
    -d        show Dotfiles
    -h        print this Help
    -i        case-Insensitive search
    -l        follow Links (warning: no cycle detection)
    -n COUNT  limit search to first N results (default: no limit)
    -t        run Tests and exit
    -r ROOT   set search Root (default: .)
    -R        don't recurse subdirectories<|MERGE_RESOLUTION|>--- conflicted
+++ resolved
@@ -46,11 +46,7 @@
 
 ## Usage ##
 
-<<<<<<< HEAD
-    ff [-dhilt] [-c char] [-n count] [-r root] query
-=======
-    ff [-diltR] [-c char] [-r root] query
->>>>>>> 2799a847
+    ff [-diltR] [-c char] [-n count] [-r root] query
     -c CHAR   char to toggle Consecutive match (default: '=')
     -d        show Dotfiles
     -h        print this Help
